--- conflicted
+++ resolved
@@ -37,26 +37,14 @@
 
         self.settings = settings
 
-<<<<<<< HEAD
         self.cbxSaveOnLowConfidence.setCheckState(QtCore.Qt.CheckState.Unchecked)
         self.cbxDontUseYear.setCheckState(QtCore.Qt.CheckState.Unchecked)
         self.cbxAssumeIssueOne.setCheckState(QtCore.Qt.CheckState.Unchecked)
         self.cbxIgnoreLeadingDigitsInFilename.setCheckState(QtCore.Qt.CheckState.Unchecked)
         self.cbxRemoveAfterSuccess.setCheckState(QtCore.Qt.CheckState.Unchecked)
         self.cbxSpecifySearchString.setCheckState(QtCore.Qt.CheckState.Unchecked)
+        self.cbxAutoImprint.setCheckState(QtCore.Qt.CheckState.Unchecked)
         self.leNameLengthMatchTolerance.setText(str(self.settings.id_length_delta_thresh))
-=======
-        self.cbxSaveOnLowConfidence.setCheckState(QtCore.Qt.Unchecked)
-        self.cbxDontUseYear.setCheckState(QtCore.Qt.Unchecked)
-        self.cbxAssumeIssueOne.setCheckState(QtCore.Qt.Unchecked)
-        self.cbxIgnoreLeadingDigitsInFilename.setCheckState(
-            QtCore.Qt.Unchecked)
-        self.cbxRemoveAfterSuccess.setCheckState(QtCore.Qt.Unchecked)
-        self.cbxSpecifySearchString.setCheckState(QtCore.Qt.Unchecked)
-        self.cbxAutoImprint.setCheckState(QtCore.Qt.Unchecked)
-        self.leNameLengthMatchTolerance.setText(
-            str(self.settings.id_length_delta_thresh))
->>>>>>> aefe778b
         self.leSearchString.setEnabled(False)
 
         if self.settings.save_on_low_confidence:
@@ -70,14 +58,9 @@
         if self.settings.remove_archive_after_successful_match:
             self.cbxRemoveAfterSuccess.setCheckState(QtCore.Qt.CheckState.Checked)
         if self.settings.wait_and_retry_on_rate_limit:
-<<<<<<< HEAD
             self.cbxWaitForRateLimit.setCheckState(QtCore.Qt.CheckState.Checked)
-=======
-            self.cbxWaitForRateLimit.setCheckState(QtCore.Qt.Checked)
         if self.settings.auto_imprint:
-            self.cbxAutoImprint.setCheckState(QtCore.Qt.Checked)
-
->>>>>>> aefe778b
+            self.cbxAutoImprint.setCheckState(QtCore.Qt.CheckState.Checked)
 
         nlmt_tip = """ <html>The <b>Name Length Match Tolerance</b> is for eliminating automatic
                 search matches that are too long compared to your series name search. The higher
