--- conflicted
+++ resolved
@@ -2,22 +2,16 @@
 
 from comictaggerlib.ctoptions.cmdline import initial_cmd_line_parser, register_commandline, validate_commandline_options
 from comictaggerlib.ctoptions.file import register_settings, validate_settings
-<<<<<<< HEAD
 from comictaggerlib.ctoptions.talker_plugins import register_talker_settings
-=======
 from comictaggerlib.ctoptions.plugin import register_plugin_settings, validate_plugin_settings
->>>>>>> 053295e0
 from comictaggerlib.ctoptions.types import ComicTaggerPaths
 
 __all__ = [
     "initial_cmd_line_parser",
     "register_commandline",
     "register_settings",
-<<<<<<< HEAD
+    "register_plugin_settings",
     "register_talker_settings",
-=======
-    "register_plugin_settings",
->>>>>>> 053295e0
     "validate_commandline_options",
     "validate_settings",
     "validate_plugin_settings",
