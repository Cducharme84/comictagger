"""A python app to (automatically) tag comic archives"""
#
# Copyright 2012-2014 Anthony Beville
#
# Licensed under the Apache License, Version 2.0 (the "License");
# you may not use this file except in compliance with the License.
# You may obtain a copy of the License at
#
#     http://www.apache.org/licenses/LICENSE-2.0
#
# Unless required by applicable law or agreed to in writing, software
# distributed under the License is distributed on an "AS IS" BASIS,
# WITHOUT WARRANTIES OR CONDITIONS OF ANY KIND, either express or implied.
# See the License for the specific language governing permissions and
# limitations under the License.
from __future__ import annotations

import argparse
import json
import logging.handlers
import signal
import sys
from collections.abc import Mapping

import settngs

import comicapi
import comictalker.comictalkerapi as ct_api
from comictaggerlib import cli, ctoptions
from comictaggerlib.ctversion import version
from comictaggerlib.log import setup_logging
from comictalker.talkerbase import ComicTalker

if sys.version_info < (3, 10):
    import importlib_metadata
else:
    import importlib.metadata as importlib_metadata

try:
    from comictaggerlib import gui

    qt_available = gui.qt_available
except Exception:
    qt_available = False

logger = logging.getLogger("comictagger")


logger.setLevel(logging.DEBUG)


def update_publishers(options: settngs.Namespace) -> None:
    json_file = options.runtime_config.user_config_dir / "publishers.json"
    if json_file.exists():
        try:
            comicapi.utils.update_publishers(json.loads(json_file.read_text("utf-8")))
        except Exception:
            logger.exception("Failed to load publishers from %s", json_file)
            # show_exception_box(str(e))


class App:
    """docstring for App"""

    def __init__(self) -> None:
        self.options = settngs.Config({}, {})
        self.initial_arg_parser = ctoptions.initial_cmd_line_parser()
        self.config_load_success = False
        self.talker_plugins: Mapping[str, ComicTalker] = {}

    def run(self) -> None:
        opts = self.initialize()
<<<<<<< HEAD
        self.initialize_dirs(opts.config)
        self.talker_plugins = ct_api.get_talkers(version, opts.config.user_cache_dir)
=======
        self.load_plugins()
>>>>>>> 053295e0
        self.register_options()
        self.parse_options(opts.config)

        self.main()

    def load_plugins(self) -> None:
        comicapi.comicarchive.load_archive_plugins()

    def initialize(self) -> argparse.Namespace:
        opts, _ = self.initial_arg_parser.parse_known_args()
        assert opts is not None
        setup_logging(opts.verbose, opts.config.user_log_dir)
        return opts

    def register_options(self) -> None:
        self.manager = settngs.Manager(
            """A utility for reading and writing metadata to comic archives.\n\n\nIf no options are given, %(prog)s will run in windowed mode.""",
            "For more help visit the wiki at: https://github.com/comictagger/comictagger/wiki",
        )
        ctoptions.register_commandline(self.manager)
        ctoptions.register_settings(self.manager)
<<<<<<< HEAD
        ctoptions.register_talker_settings(self.manager, self.talker_plugins)
=======
        ctoptions.register_plugin_settings(self.manager)
>>>>>>> 053295e0

    def parse_options(self, config_paths: ctoptions.ComicTaggerPaths) -> None:
        self.options, self.config_load_success = self.manager.parse_config(
            config_paths.user_config_dir / "settings.json"
        )
        self.initialize_talkers()
        self.options = self.manager.get_namespace(self.options)

        self.options = ctoptions.validate_commandline_options(self.options, self.manager)
        self.options = ctoptions.validate_settings(self.options)
        self.options = ctoptions.validate_plugin_settings(self.options)
        self.options = self.options

    def initialize_dirs(self, paths: ctoptions.ComicTaggerPaths) -> None:
        paths.user_data_dir.mkdir(parents=True, exist_ok=True)
        paths.user_config_dir.mkdir(parents=True, exist_ok=True)
        paths.user_cache_dir.mkdir(parents=True, exist_ok=True)
        paths.user_state_dir.mkdir(parents=True, exist_ok=True)
        paths.user_log_dir.mkdir(parents=True, exist_ok=True)
        logger.debug("user_data_dir: %s", paths.user_data_dir)
        logger.debug("user_config_dir: %s", paths.user_config_dir)
        logger.debug("user_cache_dir: %s", paths.user_cache_dir)
        logger.debug("user_state_dir: %s", paths.user_state_dir)
        logger.debug("user_log_dir: %s", paths.user_log_dir)

    def initialize_talkers(self) -> None:
        # Apply talker settings from config file
        try:
            for talker_name, talker in self.talker_plugins.items():
                ct_api.set_talker_settings(talker, self.options[0][talker_name])
        except Exception as e:
            # Remove talker as we failed to apply the settings
            del self.talker_plugins[e.source]  # type: ignore[attr-defined]
            logger.exception("Failed to initialize talker settings. Error %s", str(e))

    def main(self) -> None:
        assert self.options is not None
        # options already loaded
        error = None

        signal.signal(signal.SIGINT, signal.SIG_DFL)

        logger.debug("Installed Packages")
        for pkg in sorted(importlib_metadata.distributions(), key=lambda x: x.name):
            logger.debug("%s\t%s", pkg.metadata["Name"], pkg.metadata["Version"])

        comicapi.utils.load_publishers()
        update_publishers(self.options[0])

        if not qt_available and not self.options[0].runtime_no_gui:
            self.options[0].runtime_no_gui = True
            logger.warning("PyQt5 is not available. ComicTagger is limited to command-line mode.")

        # TODO Have option to save passed in config options and quit?

        try:
            talker_api = self.talker_plugins[self.options[0].talkers_source]
        except Exception as e:
            logger.exception(f"Unable to load talker {self.options[0].talkers_source}. Error: {str(e)}")
            # TODO error True can be changed to False after the talker settings menu generation is in
            error = (f"Unable to load talker {self.options[0].talkers_source}. Error: {str(e)}", True)

        if not self.config_load_success:
            error = (
                f"Failed to load settings, check the log located in '{self.options[0].runtime_config.user_log_dir}' for more details",
                True,
            )

        if self.options[0].runtime_no_gui:
            if error and error[1]:
                print(f"A fatal error occurred please check the log for more information: {error[0]}")  # noqa: T201
                raise SystemExit(1)
            try:
                cli.CLI(self.options[0], talker_api).run()
            except Exception:
                logger.exception("CLI mode failed")
        else:
            gui.open_tagger_window(talker_api, self.options, error)


def main():
    App().run()<|MERGE_RESOLUTION|>--- conflicted
+++ resolved
@@ -70,12 +70,9 @@
 
     def run(self) -> None:
         opts = self.initialize()
-<<<<<<< HEAD
+        self.load_plugins()
         self.initialize_dirs(opts.config)
         self.talker_plugins = ct_api.get_talkers(version, opts.config.user_cache_dir)
-=======
-        self.load_plugins()
->>>>>>> 053295e0
         self.register_options()
         self.parse_options(opts.config)
 
@@ -97,11 +94,8 @@
         )
         ctoptions.register_commandline(self.manager)
         ctoptions.register_settings(self.manager)
-<<<<<<< HEAD
+        ctoptions.register_plugin_settings(self.manager)
         ctoptions.register_talker_settings(self.manager, self.talker_plugins)
-=======
-        ctoptions.register_plugin_settings(self.manager)
->>>>>>> 053295e0
 
     def parse_options(self, config_paths: ctoptions.ComicTaggerPaths) -> None:
         self.options, self.config_load_success = self.manager.parse_config(
